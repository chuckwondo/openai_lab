--- conflicted
+++ resolved
@@ -111,15 +111,10 @@
             'gamma': 0.99,
             'hidden_layers_shape': [200, 100],
             'hidden_layers_activation': 'relu',
-<<<<<<< HEAD
+            'output_layer_activation': 'linear',
             'exploration_anneal_episodes': 325,
             'epi_change_learning_rate' : 350,
             'state_preprocessing' : 'concat',
-=======
-            'output_layer_activation': 'linear',
-            'exploration_anneal_episodes': 300,
-            'epi_change_learning_rate' : 325,
->>>>>>> 747c0feb
         },
         'param_range': {
             'learning_rate': [0.001, 0.01],

--- conflicted
+++ resolved
@@ -53,50 +53,36 @@
         '''
         build the hidden layers into model using parameter self.hidden_layers
         '''
-<<<<<<< HEAD
-        
-        # Auto architecture infers the size of the hidden layers  from the size
+
+        # Auto architecture infers the size of the hidden layers from the size
         # of the first layer. Each successive hidden layer is half the size of the
         # previous layer
         # Enables hyperparameter optimization over network architecture
         if self.auto_architecture:
             curr_layer_size = self.size_first_hidden_layer
             model.add(Dense(curr_layer_size,
-                        input_shape=(self.env_spec['state_dim'],),
-                        activation=self.hidden_layers_activation,
-                        init='lecun_uniform'))
+                            input_shape=(self.env_spec['state_dim'],),
+                            activation=self.hidden_layers_activation,
+                            init='lecun_uniform'))
 
             curr_layer_size = int(curr_layer_size / 2)
             for i in range(1, self.num_hidden_layers):
                 model.add(Dense(curr_layer_size,
-                                    init='lecun_uniform',
-                                    activation=self.hidden_layers_activation))
+                                init='lecun_uniform',
+                                activation=self.hidden_layers_activation))
                 curr_layer_size = int(curr_layer_size / 2)
-        
+
         else:
             model.add(Dense(self.hidden_layers[0],
-                        input_shape=(self.env_spec['state_dim'],),
-                        activation=self.hidden_layers_activation,
-                        init='lecun_uniform'))
+                            input_shape=(self.env_spec['state_dim'],),
+                            activation=self.hidden_layers_activation,
+                            init='lecun_uniform'))
             # inner hidden layer: no specification of input shape
             if (len(self.hidden_layers) > 1):
                 for i in range(1, len(self.hidden_layers)):
                     model.add(Dense(self.hidden_layers[i],
                                     init='lecun_uniform',
                                     activation=self.hidden_layers_activation))
-=======
-        model.add(self.Dense(self.hidden_layers[0],
-                             input_shape=(self.env_spec['state_dim'],),
-                             activation=self.hidden_layers_activation,
-                             init='lecun_uniform'))
-
-        # inner hidden layer: no specification of input shape
-        if (len(self.hidden_layers) > 1):
-            for i in range(1, len(self.hidden_layers)):
-                model.add(self.Dense(self.hidden_layers[i],
-                                     init='lecun_uniform',
-                                     activation=self.hidden_layers_activation))
->>>>>>> 0c3c0079
 
         return model
 

{
    "dummy": {
        "problem": "CartPole-v0",
        "Agent": "Dummy",
        "Memory": "LinearMemory",
        "Policy": "EpsilonGreedyPolicy",
        "PreProcessor": "NoPreProcessor",
        "param": {}
    },
    "q_table": {
        "problem": "CartPole-v0",
        "Agent": "QTable",
        "Memory": "LinearMemory",
        "Policy": "EpsilonGreedyPolicy",
        "PreProcessor": "NoPreProcessor",
        "param": {
            "learning_rate": 0.01,
            "gamma": 0.99,
            "exploration_anneal_episodes": 200
        }
    },
    "dev_dqn": {
        "problem": "DevCartPole-v0",
        "Agent": "DQN",
        "Memory": "LinearMemoryWithForgetting",
        "Policy": "BoltzmannPolicy",
        "PreProcessor": "NoPreProcessor",
        "param": {
            "train_per_n_new_exp": 1,
            "learning_rate": 0.02,
            "gamma": 0.99,
            "hidden_layers_shape": [4],
            "hidden_layers_activation": "sigmoid",
            "exploration_anneal_episodes": 10
        },
        "param_range": {
            "exploration_anneal_episodes": [10, 20],
            "learning_rate": [0.02, 0.2]
        }
    },
    "dqn": {
        "problem": "CartPole-v0",
        "Agent": "DQN",
        "Memory": "LinearMemoryWithForgetting",
        "Policy": "BoltzmannPolicy",
        "PreProcessor": "NoPreProcessor",
        "param": {
            "train_per_n_new_exp": 1,
            "learning_rate": 0.02,
            "batch_size": 16,
            "gamma": 0.99,
            "hidden_layers_shape": [4],
            "hidden_layers_activation": "sigmoid",
            "exploration_anneal_episodes": 50
        },
        "param_range": {
            "learning_rate": [0.01, 0.05, 0.1],
            "gamma": [0.95, 0.99],
            "train_per_n_new_exp": [1,2,4],
            "hidden_layers_shape": [
                [4],
                [8,4],
                [16,8,4]
            ],
            "exploration_anneal_episodes": [10, 15, 20]
        }
    },
    "hyperopt_dqn": {
        "problem": "CartPole-v0",
        "Agent": "DQN",
        "Memory": "LinearMemoryWithForgetting",
        "Policy": "BoltzmannPolicy",
        "PreProcessor": "NoPreProcessor",
        "param": {
            "train_per_n_new_exp": 1,
            "learning_rate": 0.02,
            "gamma": 0.99,
            "hidden_layers_shape": [4],
            "hidden_layers_activation": "sigmoid",
            "exploration_anneal_episodes": 10
        },
        "param_range": {
            "learning_rate": {
                "uniform": {
                    "low": 0.0001,
                    "high": 1.0
                }
            },
            "gamma": {
                "uniform": {
                    "low": 0.6,
                    "high": 0.999
                }
            },
            "gamma": [0.95, 0.99],
            "train_per_n_new_exp": [1,2,4],
            "hidden_layers_shape": [
                [4],
                [8,4],
                [16,8,4]
            ],
            "exploration_anneal_episodes": [10, 15, 20]
        }
    },
<<<<<<< HEAD
    "dqn_freeze": {
        "problem": "CartPole-v0",
        "Agent": "dqn_freeze.DQNFreeze",
        "Memory": "LinearMemoryWithForgetting",
        "Policy": "BoltzmannPolicy",
        "PreProcessor": "NoPreProcessor",
        "param": {
            "train_per_n_new_exp": 1,
            "learning_rate": 0.02,
            "batch_size": 16,
            "gamma": 0.99,
            "hidden_layers_shape": [4],
            "hidden_layers_activation": "sigmoid",
            "exploration_anneal_episodes": 50
        },
        "param_range": {
            "learning_rate": [0.01, 0.1],
            "gamma": [0.95, 0.99],
            "exploration_anneal_episodes": [10, 20]
        }
    },
    "dqn_aug": {
        "problem": "CartPole-v0",
        "Agent": "dqn_aug.DQNAugmented",
        "Memory": "LinearMemoryWithForgetting",
        "Policy": "BoltzmannPolicy",
        "PreProcessor": "NoPreProcessor",
        "param": {
            "train_per_n_new_exp": 1,
            "learning_rate": 0.02,
            "batch_size": 16,
            "gamma": 0.99,
            "hidden_layers_shape": [4],
            "hidden_layers_activation": "sigmoid",
            "exploration_anneal_episodes": 50
        },
        "param_range": {
            "learning_rate": [0.01, 0.1],
            "gamma": [0.95, 0.99],
            "exploration_anneal_episodes": [10, 20]
        }
    },
    "sarsa_dn": {
=======
    "sarsa_dqn": {
>>>>>>> c0f0731f
        "problem": "CartPole-v0",
        "Agent": "DeepSarsa",
        "Memory": "LinearMemoryWithForgetting",
        "Policy": "EpsilonGreedyPolicy",
        "PreProcessor": "NoPreProcessor",
        "param": {
            "train_per_n_new_exp": 1,
            "learning_rate": 0.02,
            "gamma": 0.99,
            "hidden_layers_shape": [4],
            "hidden_layers_activation": "sigmoid",
            "exploration_anneal_episodes": 150
        },
        "param_range": {
            "learning_rate": [0.01, 0.1],
            "gamma": [0.95, 0.99],
            "exploration_anneal_episodes": [10, 20]
        }
    },
    "sarsa_exp": {
        "problem": "CartPole-v0",
        "Agent": "DeepExpectedSarsa",
        "Memory": "LinearMemoryWithForgetting",
        "Policy": "EpsilonGreedyPolicy",
        "PreProcessor": "NoPreProcessor",
        "param": {
            "train_per_n_new_exp": 1,
            "learning_rate": 0.02,
            "gamma": 0.99,
            "hidden_layers_shape": [4],
            "hidden_layers_activation": "sigmoid",
            "exploration_anneal_episodes": 125
        },
        "param_range": {
            "learning_rate": [0.01, 0.1],
            "gamma": [0.95, 0.99],
            "exploration_anneal_episodes": [10, 20]
        }
    },
    "double_dqn": {
        "problem": "CartPole-v0",
        "Agent": "DoubleDQN",
        "Memory": "LinearMemoryWithForgetting",
        "Policy": "DoubleDQNBoltzmannPolicy",
        "PreProcessor": "NoPreProcessor",
        "param": {
            "train_per_n_new_exp": 1,
            "learning_rate": 0.01,
            "batch_size": 16,
            "gamma": 0.99,
            "hidden_layers_shape": [4],
            "hidden_layers_activation": "sigmoid",
            "exploration_anneal_episodes": 50
        }
    },
    "mountain_dqn": {
        "problem": "MountainCar-v0",
        "Agent": "DQN",
        "Memory": "LinearMemoryWithForgetting",
        "Policy": "DecayingEpsilonGreedyPolicy",
        "PreProcessor": "NoPreProcessor",
        "param": {
            "train_per_n_new_exp": 1,
            "learning_rate": 0.001,
            "batch_size": 32,
            "gamma": 0.99,
            "n_epoch": 2,
            "hidden_layers_shape": [128, 64],
            "hidden_layers_activation": "relu",
            "exploration_anneal_episodes": 200,
            "epi_change_learning_rate": 100
        },
        "param_range": {
            "learning_rate": [0.001, 0.01],
            "hidden_layers_shape": [
                [200, 100],
                [200, 100, 50]
            ]
        }
    },
    "mountain_sarsa": {
        "problem": "MountainCar-v0",
        "Agent": "DeepSarsa",
        "Memory": "LinearMemoryWithForgetting",
        "Policy": "EpsilonGreedyPolicy",
        "PreProcessor": "NoPreProcessor",
        "param": {
            "train_per_n_new_exp": 1,
            "learning_rate": 0.001,
            "batch_size": 32,
            "gamma": 0.99,
            "hidden_layers_shape": [128, 64],
            "hidden_layers_activation": "relu",
            "exploration_anneal_episodes": 100
        },
        "param_range": {
            "learning_rate": [0.001, 0.01],
            "hidden_layers_shape": [
                [200, 100],
                [200, 100, 50]
            ]
        }
    },
    "mountain_double_dqn": {
        "problem": "MountainCar-v0",
        "Agent": "DoubleDQN",
        "Memory": "LinearMemoryWithForgetting",
        "Policy": "DoubleDQNPolicy",
        "PreProcessor": "NoPreProcessor",
        "param": {
            "train_per_n_new_exp": 1,
            "learning_rate": 0.01,
            "batch_size": 128,
            "gamma": 0.99,
            "hidden_layers_shape": [8, 8],
            "hidden_layers_activation": "sigmoid",
            "exploration_anneal_episodes": 300
        }
    },
    "lunar_dqn": {
        "problem": "LunarLander-v2",
        "Agent": "DQN",
        "Memory": "LinearMemoryWithForgetting",
        "Policy": "BoltzmannPolicy",
        "PreProcessor": "StackStates",
        "param": {
            "train_per_n_new_exp": 5,
            "learning_rate": 0.001,
            "batch_size": 32,
            "gamma": 0.99,
            "hidden_layers_shape": [300, 150, 75],
            "hidden_layers_activation": "relu",
            "output_layer_activation": "linear",
            "exploration_anneal_episodes": 100,
            "epi_change_learning_rate": 200
        },
        "param_range": {
            "learning_rate": [0.005, 0.001, 0.0005, 0.0001],
            "epi_change_learning_rate": [75, 150, 200, 250],
            "hidden_layers_shape": [
                [200, 100],
                [300, 150],
                [300, 200],
                [300, 150, 75],
                [400, 200],
                [400, 200, 100],
                [400, 300]
            ]
        }
    },
    "lunar_sarsa": {
        "problem": "LunarLander-v2",
        "Agent": "DeepExpectedSarsa",
        "Memory": "LinearMemoryWithForgetting",
        "Policy": "EpsilonGreedyPolicy",
        "PreProcessor": "StackStates",
        "param": {
            "train_per_n_new_exp": 1,
            "learning_rate": 0.001,
            "batch_size": 1,
            "gamma": 0.99,
            "hidden_layers_shape": [300, 150, 75],
            "hidden_layers_activation": "relu",
            "output_layer_activation": "linear",
            "exploration_anneal_episodes": 300,
            "epi_change_learning_rate": 1000
        },
        "param_range": {
            "learning_rate": [0.005, 0.001, 0.0005, 0.0001],
            "epi_change_learning_rate": [75, 150, 200, 250],
            "hidden_layers_shape": [
                [200, 100],
                [300, 150],
                [300, 200],
                [300, 150, 75],
                [400, 200],
                [400, 200, 100],
                [400, 300]
            ]
        }
    },
    "lunar_double_dqn": {
        "problem": "LunarLander-v2",
        "Agent": "DoubleDQN",
        "Memory": "LinearMemoryWithForgetting",
        "Policy": "DoubleDQNBoltzmannPolicy",
        "PreProcessor": "StackStates",
        "param": {
            "train_per_n_new_exp": 5,
            "learning_rate": 0.001,
            "batch_size": 32,
            "gamma": 0.99,
            "hidden_layers_shape": [300, 150, 75],
            "hidden_layers_activation": "relu",
            "output_layer_activation": "linear",
            "exploration_anneal_episodes": 100,
            "epi_change_learning_rate": 200
        },
        "param_range": {
            "learning_rate": [0.005, 0.001, 0.0005, 0.0001],
            "epi_change_learning_rate": [75, 150, 200, 250],
            "hidden_layers_shape": [
                [200, 100],
                [300, 150],
                [300, 200],
                [300, 150, 75],
                [400, 200],
                [400, 200, 100],
                [400, 300]
            ]
        }
    },
    "lunar_freeze": {
        "problem": "LunarLander-v2",
        "Agent": "dqn_freeze.DQNFreeze",
        "Memory": "LinearMemoryWithForgetting",
        "Policy": "BoltzmannPolicy",
        "PreProcessor": "StackStates",
        "param": {
            "train_per_n_new_exp": 5,
            "learning_rate": 0.001,
            "batch_size": 32,
            "gamma": 0.99,
            "hidden_layers_shape": [300, 150, 75],
            "hidden_layers_activation": "relu",
            "output_layer_activation": "linear",
            "exploration_anneal_episodes": 100,
            "epi_change_learning_rate": 200
        },
        "param_range": {
            "learning_rate": [0.005, 0.001, 0.0005, 0.0001],
            "epi_change_learning_rate": [75, 150, 200, 250],
            "hidden_layers_shape": [
                [200, 100],
                [300, 150],
                [300, 200],
                [300, 150, 75],
                [400, 200],
                [400, 200, 100],
                [400, 300]
            ]
        }
    },
    "lunar_aug": {
        "problem": "LunarLander-v2",
        "Agent": "dqn_aug.DQNAugmented",
        "Memory": "LinearMemoryWithForgetting",
        "Policy": "BoltzmannPolicy",
        "PreProcessor": "StackStates",
        "param": {
            "train_per_n_new_exp": 5,
            "learning_rate": 0.001,
            "batch_size": 32,
            "gamma": 0.99,
            "hidden_layers_shape": [300, 150, 75],
            "hidden_layers_activation": "relu",
            "output_layer_activation": "linear",
            "exploration_anneal_episodes": 100,
            "epi_change_learning_rate": 200
        },
        "param_range": {
            "learning_rate": [0.005, 0.001, 0.0005, 0.0001],
            "epi_change_learning_rate": [75, 150, 200, 250],
            "hidden_layers_shape": [
                [200, 100],
                [300, 150],
                [300, 200],
                [300, 150, 75],
                [400, 200],
                [400, 200, 100],
                [400, 300]
            ]
        }
    },
    "air_raid_dqn": {
        "problem": "AirRaid-v0",
        "Agent": "ConvDQN",
        "Memory": "LongLinearMemoryWithForgetting",
        "Policy": "EpsilonGreedyPolicy",
        "PreProcessor": "Atari",
        "param": {
            "train_per_n_new_exp": 4,
            "learning_rate": 0.001,
            "batch_size": 32,
            "gamma": 0.99,
            "hidden_layers_shape": [
                [16, 8, 8, [4, 4]],
                [32, 4, 4, [2, 2]]
            ],
            "hidden_layers_activation": "relu",
            "exploration_anneal_episodes": 1000000,
            "epi_change_learning_rate": 1000000
        },
        "param_range": {
            "learning_rate": [0.001, 0.01],
            "hidden_layers_shape": [
                [200, 100],
                [300, 200],
                [200, 100, 50]
            ]
        }
    },
    "breakout_dqn": {
        "problem": "Breakout-v0",
        "Agent": "ConvDQN",
        "Memory": "LongLinearMemoryWithForgetting",
        "Policy": "EpsilonGreedyPolicy",
        "PreProcessor": "Atari",
        "param": {
            "train_per_n_new_exp": 4,
            "learning_rate": 0.001,
            "batch_size": 32,
            "gamma": 0.99,
            "hidden_layers_shape": [
                [16, 8, 8, [4, 4]],
                [32, 4, 4, [2, 2]]
            ],
            "hidden_layers_activation": "relu",
            "exploration_anneal_episodes": 5000,
            "epi_change_learning_rate": 5000
        },
        "param_range": {
            "learning_rate": [0.001, 0.01],
            "hidden_layers_shape": [
                [
                    [16, 8, 8, [4, 4]],
                    [32, 4, 4, [2, 2]]
                ]
            ]
        }
    }
}<|MERGE_RESOLUTION|>--- conflicted
+++ resolved
@@ -102,7 +102,6 @@
             "exploration_anneal_episodes": [10, 15, 20]
         }
     },
-<<<<<<< HEAD
     "dqn_freeze": {
         "problem": "CartPole-v0",
         "Agent": "dqn_freeze.DQNFreeze",
@@ -145,10 +144,7 @@
             "exploration_anneal_episodes": [10, 20]
         }
     },
-    "sarsa_dn": {
-=======
     "sarsa_dqn": {
->>>>>>> c0f0731f
         "problem": "CartPole-v0",
         "Agent": "DeepSarsa",
         "Memory": "LinearMemoryWithForgetting",

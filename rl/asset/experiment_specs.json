{
  "dummy": {
    "problem": "CartPole-v0",
    "Agent": "Dummy",
    "HyperOptimizer": "GridSearch",
    "Memory": "LinearMemory",
    "Optimizer": "SGDOptimizer",
    "Policy": "EpsilonGreedyPolicy",
    "PreProcessor": "NoPreProcessor",
    "param": {}
  },
  "q_table": {
    "problem": "CartPole-v0",
    "Agent": "QTable",
    "HyperOptimizer": "GridSearch",
    "Memory": "LinearMemory",
    "Optimizer": "SGDOptimizer",
    "Policy": "EpsilonGreedyPolicy",
    "PreProcessor": "NoPreProcessor",
    "param": {
      "lr": 0.01,
      "gamma": 0.99,
      "exploration_anneal_episodes": 200
    }
  },
  "dev_dqn": {
    "problem": "DevCartPole-v0",
    "Agent": "DQN",
    "HyperOptimizer": "RandomSearch",
    "Memory": "LinearMemoryWithForgetting",
    "Optimizer": "AdamOptimizer",
    "Policy": "BoltzmannPolicy",
    "PreProcessor": "NoPreProcessor",
    "param": {
      "train_per_n_new_exp": 1,
      "lr": 0.001,
      "decay": 0.0,
      "gamma": 0.99,
      "hidden_layers_shape": [32],
      "hidden_layers_activation": "sigmoid",
      "exploration_anneal_episodes": 20
    },
    "param_range": {
      "exploration_anneal_episodes": [10, 20],
      "lr": {
        "uniform": {
          "low": 0.001,
          "high": 0.5
        }
      }
    }
  },
  "test_dqn": {
    "problem": "TestCartPole-v0",
    "Agent": "DQN",
    "HyperOptimizer": "GridSearch",
    "Memory": "LinearMemoryWithForgetting",
    "Optimizer": "SGDOptimizer",
    "Policy": "BoltzmannPolicy",
    "PreProcessor": "NoPreProcessor",
    "param": {
      "train_per_n_new_exp": 1,
      "lr": 0.01,
      "decay": 0.0,
      "gamma": 0.99,
      "hidden_layers_shape": [32],
      "hidden_layers_activation": "sigmoid",
      "exploration_anneal_episodes": 20
    },
    "param_range": {
      "exploration_anneal_episodes": [10, 20],
      "lr": [0.02, 0.2]
    }
  },
  "dqn": {
    "problem": "CartPole-v0",
    "Agent": "DQN",
    "HyperOptimizer": "GridSearch",
    "Memory": "LinearMemoryWithForgetting",
    "Optimizer": "AdamOptimizer",
    "Policy": "BoltzmannPolicy",
    "PreProcessor": "NoPreProcessor",
    "param": {
      "train_per_n_new_exp": 1,
      "lr": 0.01,
      "decay": 0.0,
      "gamma": 0.99,
      "hidden_layers_shape": [32],
      "hidden_layers_activation": "sigmoid",
      "exploration_anneal_episodes": 20
    },
    "param_range": {
      "lr": [0.001, 0.005, 0.01, 0.02],
      "gamma": [0.95, 0.96, 0.97, 0.99],
      "hidden_layers_shape": [
        [8],
        [16],
        [32]
      ],
      "exploration_anneal_episodes": [10, 20]
    }
  },
  "double_dqn": {
    "problem": "CartPole-v0",
    "Agent": "DoubleDQN",
    "HyperOptimizer": "GridSearch",
    "Memory": "LinearMemoryWithForgetting",
    "Optimizer": "AdamOptimizer",
    "Policy": "DoubleDQNBoltzmannPolicy",
    "PreProcessor": "NoPreProcessor",
    "param": {
      "train_per_n_new_exp": 1,
      "lr": 0.001,
      "decay": 0.0,
      "gamma": 0.99,
      "hidden_layers_shape": [32],
      "hidden_layers_activation": "sigmoid",
      "exploration_anneal_episodes": 20
    },
    "param_range": {
      "lr": [0.001, 0.005, 0.01, 0.02],
      "gamma": [0.95, 0.96, 0.97, 0.99],
      "hidden_layers_shape": [
        [8],
<<<<<<< HEAD
        [16]
      ],
      "exploration_anneal_episodes": [10, 25, 40]
=======
        [16],
        [32]
      ],
      "exploration_anneal_episodes": [10, 20]
>>>>>>> f600cb53
    }
  },
  "dqn_freeze": {
    "problem": "CartPole-v0",
    "Agent": "DQNFreeze",
    "HyperOptimizer": "GridSearch",
    "Memory": "LinearMemoryWithForgetting",
    "Optimizer": "AdamOptimizer",
    "Policy": "BoltzmannPolicy",
    "PreProcessor": "NoPreProcessor",
    "param": {
      "train_per_n_new_exp": 1,
      "lr": 0.001,
      "decay": 0.0,
      "gamma": 0.99,
      "hidden_layers_shape": [32],
      "hidden_layers_activation": "sigmoid",
      "exploration_anneal_episodes": 20
    },
    "param_range": {
      "lr": [0.001, 0.005, 0.01, 0.02],
      "gamma": [0.95, 0.96, 0.97, 0.99],
      "hidden_layers_shape": [
        [8],
        [16],
        [32]
      ],
      "exploration_anneal_episodes": [10, 20]
    }
  },
  "sarsa": {
    "problem": "CartPole-v0",
    "Agent": "DeepSarsa",
    "HyperOptimizer": "GridSearch",
    "Memory": "LinearMemoryWithForgetting",
    "Optimizer": "AdamOptimizer",
    "Policy": "BoltzmannPolicy",
    "PreProcessor": "NoPreProcessor",
    "param": {
      "train_per_n_new_exp": 1,
      "lr": 0.001,
      "decay": 0.0,
      "gamma": 0.99,
      "hidden_layers_shape": [32],
      "hidden_layers_activation": "sigmoid",
      "exploration_anneal_episodes": 20
    },
    "param_range": {
      "lr": [0.001, 0.005, 0.01, 0.02],
      "gamma": [0.95, 0.96, 0.97, 0.99],
      "hidden_layers_shape": [
        [8],
        [16],
        [32]
      ],
      "exploration_anneal_episodes": [10, 20]
    }
  },
  "sarsa_exp": {
    "problem": "CartPole-v0",
    "Agent": "DeepExpectedSarsa",
    "HyperOptimizer": "GridSearch",
    "Memory": "LinearMemoryWithForgetting",
    "Optimizer": "AdamOptimizer",
    "Policy": "EpsilonGreedyPolicy",
    "PreProcessor": "NoPreProcessor",
    "param": {
      "train_per_n_new_exp": 1,
      "lr": 0.001,
      "decay": 0.0,
      "gamma": 0.99,
      "hidden_layers_shape": [32],
      "hidden_layers_activation": "sigmoid",
      "exploration_anneal_episodes": 20
    },
    "param_range": {
      "lr": [0.001, 0.005, 0.01, 0.02],
      "gamma": [0.95, 0.96, 0.97, 0.99],
      "hidden_layers_shape": [
        [8],
        [16],
        [32]
      ],
      "exploration_anneal_episodes": [10, 20]
    }
  },
  "sarsa_offpol": {
    "problem": "CartPole-v0",
    "Agent": "OffPolicySarsa",
    "HyperOptimizer": "GridSearch",
    "Memory": "LinearMemoryWithForgetting",
    "Optimizer": "AdamOptimizer",
    "Policy": "EpsilonGreedyPolicy",
    "PreProcessor": "NoPreProcessor",
    "param": {
      "train_per_n_new_exp": 1,
      "lr": 0.001,
      "decay": 0.0,
      "gamma": 0.99,
      "hidden_layers_shape": [32],
      "hidden_layers_activation": "sigmoid",
      "exploration_anneal_episodes": 20
    },
    "param_range": {
      "lr": [0.001, 0.005, 0.01, 0.02],
      "gamma": [0.95, 0.96, 0.97, 0.99],
      "hidden_layers_shape": [
        [8],
        [16],
        [32]
      ],
      "exploration_anneal_episodes": [10, 20]
    }
  },
  "mountain_dqn": {
    "problem": "MountainCar-v0",
    "Agent": "DQN",
    "HyperOptimizer": "GridSearch",
    "Memory": "LinearMemoryWithForgetting",
    "Optimizer": "AdamOptimizer",
    "Policy": "BoltzmannPolicy",
    "PreProcessor": "StackStates",
    "param": {
      "train_per_n_new_exp": 1,
      "lr": 0.001,
      "batch_size": 16,
      "gamma": 0.99,
      "n_epoch": 2,
      "hidden_layers_shape": [128, 64],
      "hidden_layers_activation": "relu",
      "exploration_anneal_episodes": 200,
      "epi_change_lr": 1000
    },
    "param_range": {
      "lr": [0.001, 0.005, 0.01],
      "gamma": [0.95, 0.97, 0.99],
      "hidden_layers_shape": [
        [128],
        [256],
        [128, 64],
        [256, 128],
        [256, 128, 64]
      ],
      "exploration_anneal_episodes": [100, 200, 300]
    }
  },
  "mountain_sarsa": {
    "problem": "MountainCar-v0",
    "Agent": "DeepSarsa",
    "HyperOptimizer": "GridSearch",
    "Memory": "LinearMemoryWithForgetting",
    "Optimizer": "AdamOptimizer",
    "Policy": "BoltzmannPolicy",
    "PreProcessor": "NoPreProcessor",
    "param": {
      "train_per_n_new_exp": 1,
      "lr": 0.001,
      "batch_size": 1,
      "gamma": 0.99,
      "n_epoch": 2,
      "hidden_layers_shape": [128, 64],
      "hidden_layers_activation": "relu",
      "exploration_anneal_episodes": 200,
      "epi_change_lr": 1000
    },
    "param_range": {
      "lr": [0.001, 0.005, 0.01],
      "gamma": [0.95, 0.97, 0.99],
      "hidden_layers_shape": [
        [128],
        [256],
        [128, 64],
        [256, 128],
        [256, 128, 64]
      ],
      "exploration_anneal_episodes": [200, 300, 400]
    }
  },
  "mountain_double_dqn": {
    "problem": "MountainCar-v0",
    "Agent": "DoubleDQN",
    "HyperOptimizer": "GridSearch",
    "Memory": "LinearMemoryWithForgetting",
    "Optimizer": "AdamOptimizer",
    "Policy": "DoubleDQNBoltzmannPolicy",
    "PreProcessor": "NoPreProcessor",
    "param": {
      "train_per_n_new_exp": 1,
      "lr": 0.001,
      "batch_size": 16,
      "gamma": 0.99,
      "n_epoch": 2,
      "hidden_layers_shape": [128, 64],
      "hidden_layers_activation": "relu",
      "exploration_anneal_episodes": 200,
      "epi_change_lr": 1000
    },
    "param_range": {
      "lr": [0.001, 0.005, 0.01],
      "gamma": [0.95, 0.97, 0.99],
      "hidden_layers_shape": [
        [128],
        [256],
        [128, 64],
        [256, 128],
        [256, 128, 64]
      ],
      "exploration_anneal_episodes": [100, 200, 300]
    }
  },
  "lunar_dqn": {
    "problem": "LunarLander-v2",
    "Agent": "DQN",
    "HyperOptimizer": "GridSearch",
    "Memory": "LinearMemoryWithForgetting",
    "Optimizer": "AdamOptimizer",
    "Policy": "EpsilonGreedyPolicy",
    "PreProcessor": "StackStates",
    "param": {
      "train_per_n_new_exp": 5,
      "lr": 0.001,
      "batch_size": 32,
      "gamma": 0.99,
      "hidden_layers_shape": [300, 150, 75],
      "hidden_layers_activation": "relu",
      "output_layer_activation": "linear",
      "exploration_anneal_episodes": 100,
      "epi_change_lr": 100
    },
    "param_range": {
      "lr": [0.0005, 0.001, 0.005, 0.01, 0.02],
      "gamma": [0.95, 0.97, 0.99],
      "epi_change_lr": [150, 200],
      "hidden_layers_shape": [
        [300, 150, 75],
        [400, 200, 100]
      ]
    }
  },
  "lunar_double_dqn": {
    "problem": "LunarLander-v2",
    "Agent": "DoubleDQN",
    "HyperOptimizer": "GridSearch",
    "Memory": "LinearMemoryWithForgetting",
    "Optimizer": "AdamOptimizer",
    "Policy": "DoubleDQNBoltzmannPolicy",
    "PreProcessor": "StackStates",
    "param": {
      "train_per_n_new_exp": 5,
      "lr": 0.001,
      "batch_size": 32,
      "gamma": 0.99,
      "hidden_layers_shape": [300, 150, 75],
      "hidden_layers_activation": "relu",
      "output_layer_activation": "linear",
      "exploration_anneal_episodes": 100,
      "epi_change_lr": 100
    },
    "param_range": {
      "lr": [0.0005, 0.001, 0.005, 0.01, 0.02],
      "gamma": [0.95, 0.97, 0.99],
      "epi_change_lr": [150, 200],
      "hidden_layers_shape": [
        [300, 150, 75],
        [400, 200, 100]
      ]
    }
  },
  "lunar_freeze": {
    "problem": "LunarLander-v2",
    "Agent": "DQNFreeze",
    "HyperOptimizer": "GridSearch",
    "Memory": "LinearMemoryWithForgetting",
    "Optimizer": "AdamOptimizer",
    "Policy": "BoltzmannPolicy",
    "PreProcessor": "StackStates",
    "param": {
      "train_per_n_new_exp": 5,
      "lr": 0.001,
      "batch_size": 32,
      "gamma": 0.99,
      "hidden_layers_shape": [300, 150, 75],
      "hidden_layers_activation": "relu",
      "output_layer_activation": "linear",
      "exploration_anneal_episodes": 100,
      "epi_change_lr": 100
    },
    "param_range": {
      "lr": [0.0005, 0.001, 0.005, 0.01, 0.02],
      "gamma": [0.95, 0.97, 0.99],
      "epi_change_lr": [150, 200],
      "hidden_layers_shape": [
        [300, 150, 75],
        [400, 200, 100]
      ]
    }
  },
  "lunar_sarsa": {
    "problem": "LunarLander-v2",
    "Agent": "DeepExpectedSarsa",
    "HyperOptimizer": "GridSearch",
    "Memory": "LinearMemoryWithForgetting",
    "Optimizer": "AdamOptimizer",
    "Policy": "EpsilonGreedyPolicy",
    "PreProcessor": "StackStates",
    "param": {
      "train_per_n_new_exp": 1,
      "lr": 0.001,
      "batch_size": 1,
      "gamma": 0.99,
      "hidden_layers_shape": [300, 150, 75],
      "hidden_layers_activation": "relu",
      "output_layer_activation": "linear",
      "exploration_anneal_episodes": 100,
      "epi_change_lr": 1000
    },
    "param_range": {
      "lr": [0.0005, 0.001, 0.005, 0.01, 0.02],
      "gamma": [0.95, 0.97, 0.99],
      "epi_change_lr": [150, 200],
      "hidden_layers_shape": [
        [300, 150, 75],
        [400, 200, 100]
      ]
    }
  },
  "lunar_offpol_sarsa": {
    "problem": "LunarLander-v2",
    "Agent": "OffPolicySarsa",
    "HyperOptimizer": "GridSearch",
    "Memory": "LinearMemoryWithForgetting",
    "Optimizer": "AdamOptimizer",
    "Policy": "EpsilonGreedyPolicy",
    "PreProcessor": "StackStates",
    "param": {
      "train_per_n_new_exp": 5,
      "lr": 0.001,
      "batch_size": 32,
      "gamma": 0.99,
      "hidden_layers_shape": [300, 150, 75],
      "hidden_layers_activation": "relu",
      "output_layer_activation": "linear",
      "exploration_anneal_episodes": 100,
      "epi_change_lr": 100
    },
    "param_range": {
      "lr": [0.0005, 0.001, 0.005, 0.01, 0.02],
      "gamma": [0.95, 0.97, 0.99],
      "epi_change_lr": [150, 200],
      "hidden_layers_shape": [
        [300, 150, 75],
        [400, 200, 100]
      ]
    }
  },
  "air_raid_dqn": {
    "problem": "AirRaid-v0",
    "Agent": "ConvDQN",
    "HyperOptimizer": "GridSearch",
    "Memory": "LongLinearMemoryWithForgetting",
    "Optimizer": "AdamOptimizer",
    "Policy": "EpsilonGreedyPolicy",
    "PreProcessor": "Atari",
    "param": {
      "train_per_n_new_exp": 4,
      "lr": 0.001,
      "batch_size": 32,
      "gamma": 0.99,
      "hidden_layers_shape": [
        [16, 8, 8, [4, 4]],
        [32, 4, 4, [2, 2]]
      ],
      "hidden_layers_activation": "relu",
      "exploration_anneal_episodes": 1000000,
      "epi_change_lr": 1000000
    },
    "param_range": {
      "lr": [0.001, 0.0001],
      "hidden_layers_shape": [
        [200, 100],
        [300, 200],
        [200, 100, 50]
      ]
    }
  },
  "conv_test": {
    "problem": "Breakout-v0",
    "Agent": "DoubleConvDQN",
    "HyperOptimizer": "GridSearch",
    "Memory": "LongLinearMemoryWithForgetting",
    "Optimizer": "AdamOptimizer",
    "Policy": "EpsilonGreedyPolicy",
    "PreProcessor": "Atari",
    "param": {
      "train_per_n_new_exp": 4,
      "lr": 0.001,
      "batch_size": 32,
      "gamma": 0.99,
      "hidden_layers_shape": [
        [16, 8, 8, [4, 4]],
        [32, 4, 4, [2, 2]]
      ],
      "hidden_layers_activation": "relu",
      "exploration_anneal_episodes": 5000,
      "epi_change_lr": 5000
    },
    "param_range": {
      "lr": [0.001, 0.0001],
      "hidden_layers_shape": [
        [
          [16, 8, 8, [4, 4]],
          [32, 4, 4, [2, 2]]
        ]
      ]
    }
  },
  "breakout_dqn": {
    "problem": "Breakout-v0",
    "Agent": "ConvDQN",
    "HyperOptimizer": "GridSearch",
    "Memory": "LongLinearMemoryWithForgetting",
    "Optimizer": "AdamOptimizer",
    "Policy": "EpsilonGreedyPolicy",
    "PreProcessor": "Atari",
    "param": {
      "train_per_n_new_exp": 4,
      "lr": 0.001,
      "batch_size": 32,
      "gamma": 0.99,
      "hidden_layers_shape": [
        [16, 8, 8, [4, 4]],
        [32, 4, 4, [2, 2]]
      ],
      "hidden_layers_activation": "relu",
      "exploration_anneal_episodes": 5000,
      "epi_change_lr": 5000
    },
    "param_range": {
      "lr": [0.001, 0.0001],
      "hidden_layers_shape": [
        [
          [16, 8, 8, [4, 4]],
          [32, 4, 4, [2, 2]]
        ]
      ]
    }
  }
}<|MERGE_RESOLUTION|>--- conflicted
+++ resolved
@@ -122,16 +122,10 @@
       "gamma": [0.95, 0.96, 0.97, 0.99],
       "hidden_layers_shape": [
         [8],
-<<<<<<< HEAD
-        [16]
-      ],
-      "exploration_anneal_episodes": [10, 25, 40]
-=======
         [16],
         [32]
       ],
       "exploration_anneal_episodes": [10, 20]
->>>>>>> f600cb53
     }
   },
   "dqn_freeze": {

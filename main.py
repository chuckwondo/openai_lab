--- conflicted
+++ resolved
@@ -4,10 +4,5 @@
     # print(list(game_specs.keys()))
     # ['dummy', 'q_table', 'lunar_double_dqn',
     #     'mountain_double_dqn', 'lunar_dqn', 'double_dqn', 'dqn']
-<<<<<<< HEAD
-    run('dqn', run_param_selection=False, times=1)
-    # run('lunar_dqn', run_param_selection=False, times=1)
-=======
     # run('dqn', run_param_selection=False, times=1)
-    run('breakout_dqn', run_param_selection=False, times=1)
->>>>>>> cdfa855f
+    run('breakout_dqn', run_param_selection=False, times=1)